#[cfg(not(feature = "std"))]
use alloc::vec::Vec;
#[cfg(feature = "std")]
use std::vec::Vec;

use plonky2::{
    hash::{hash_types::HashOutTarget, poseidon::PoseidonHash},
    iop::{
        target::Target,
        witness::{PartialWitness, WitnessWrite},
    },
    plonk::{circuit_builder::CircuitBuilder, config::Hasher},
};

use crate::codec::ByteCodec;
use crate::utils::{bytes_to_felts, felts_to_bytes, string_to_felt};
use crate::{
    circuit::{CircuitFragment, D, F},
    codec::FieldElementCodec,
    utils::Digest,
};

pub const SECRET_NUM_TARGETS: usize = 4;
pub const PREIMAGE_NUM_TARGETS: usize = 5;
pub const UNSPENDABLE_SALT: &str = "wormhole";

#[derive(Debug, PartialEq, Eq, Clone)]
pub struct UnspendableAccount {
<<<<<<< HEAD
    pub account_id: Digest,
=======
    account_id: Digest,
    secret: Vec<F>,
>>>>>>> 156ab45c
}

impl UnspendableAccount {
    pub fn new(secret: &[u8]) -> Self {
        // First, convert the preimage to its representation as field elements.
        let mut preimage = Vec::new();
        let secret_felts = bytes_to_felts(secret);
        preimage.push(string_to_felt(UNSPENDABLE_SALT));
        preimage.extend(secret_felts.clone());

        if preimage.len() != PREIMAGE_NUM_TARGETS {
            panic!(
                "Expected secret to be 32 bytes (4 field elements), got {} field elements",
                preimage.len() - 1
            );
        }

        // Hash twice to get the account id.
        let inner_hash = PoseidonHash::hash_no_pad(&preimage).elements;
        // println!("inner_hash: {:?}", hex::encode(felts_to_bytes(&inner_hash)));
        let outer_hash = PoseidonHash::hash_no_pad(&inner_hash).elements;
        let account_id = Digest::from(outer_hash);

        Self {
            account_id,
            secret: secret_felts,
        }
    }
}

// impl From<&CircuitInputs> for UnspendableAccount {
//     fn from(inputs: &CircuitInputs) -> Self {
//         Self{
//             account_id: inputs.private.unspendable_account.account_id,
//             preimage: inputs.private.unspendable_account.preimage,
//         }
//     }
// }

impl ByteCodec for UnspendableAccount {
    fn to_bytes(&self) -> Vec<u8> {
        let mut bytes = Vec::new();
        bytes.extend(felts_to_bytes(&self.account_id));
        bytes.extend(felts_to_bytes(&self.secret));
        bytes
    }

    fn from_bytes(slice: &[u8]) -> anyhow::Result<Self> {
        let f_size = size_of::<F>(); // 8 bytes
        let account_id_size = 4 * f_size; // 4 field elements
        let preimage_size = 5 * f_size; // 5 field elements
        let total_size = account_id_size + preimage_size;

        if slice.len() != total_size {
            return Err(anyhow::anyhow!(
                "Expected {} bytes for UnspendableAccount, got: {}",
                total_size,
                slice.len()
            ));
        }

        let mut offset = 0;
        // Deserialize account_id
        let account_id = bytes_to_felts(&slice[offset..offset + account_id_size])
            .try_into()
            .map_err(|_| anyhow::anyhow!("Failed to deserialize unspendable account id"))?;
        offset += account_id_size;

        // Deserialize preimage
        let preimage = bytes_to_felts(&slice[offset..offset + preimage_size]);

        Ok(Self {
            account_id,
            secret: preimage,
        })
    }
}

impl FieldElementCodec for UnspendableAccount {
    fn to_field_elements(&self) -> Vec<F> {
        let mut elements = Vec::new();
        elements.extend(self.account_id.to_vec());
        elements.extend(self.secret.clone());
        elements
    }

    fn from_field_elements(elements: &[F]) -> anyhow::Result<Self> {
        // Expected sizes
        let account_id_size = 4;
        let preimage_size = 5; // 1 for salt + 4 for secret
        let total_size = account_id_size + preimage_size; // 4 + 5 = 9

        if elements.len() != total_size {
            return Err(anyhow::anyhow!(
                "Expected {} field elements for UnspendableAccount, got: {}",
                total_size,
                elements.len()
            ));
        }

        let mut offset = 0;
        // Deserialize account_id
        let account_id = elements[offset..offset + account_id_size]
            .try_into()
            .map_err(|_| anyhow::anyhow!("Failed to deserialize unspendable account id"))?;
        offset += account_id_size;

        // Deserialize preimage
        let preimage = elements[offset..offset + preimage_size].to_vec();

        Ok(Self {
            account_id,
            secret: preimage,
        })
    }
}

#[derive(Debug, Clone)]
pub struct UnspendableAccountTargets {
    account_id: HashOutTarget,
    pub secret: Vec<Target>,
}

impl UnspendableAccountTargets {
    pub fn new(builder: &mut CircuitBuilder<F, D>) -> Self {
        Self {
            account_id: builder.add_virtual_hash(),
            secret: builder.add_virtual_targets(SECRET_NUM_TARGETS),
        }
    }
}

impl CircuitFragment for UnspendableAccount {
    type Targets = UnspendableAccountTargets;

    /// Builds a circuit that asserts that the `unspendable_account` was generated from `H(H(salt+secret))`.
    fn circuit(
        &Self::Targets {
            account_id,
            ref secret,
        }: &Self::Targets,
        builder: &mut CircuitBuilder<F, D>,
    ) {
        let salt = builder.constant(string_to_felt(UNSPENDABLE_SALT));
        let mut preimage = Vec::new();
        preimage.push(salt);
        preimage.extend(secret);

        // Compute the `generated_account` by double-hashing the preimage (salt + secret).
        let inner_hash = builder.hash_n_to_hash_no_pad::<PoseidonHash>(preimage.clone());
        let generated_account =
            builder.hash_n_to_hash_no_pad::<PoseidonHash>(inner_hash.elements.to_vec());

        // Assert that hashes are equal.
        builder.connect_hashes(generated_account, account_id);
    }

    fn fill_targets(
        &self,
        pw: &mut PartialWitness<F>,
        targets: Self::Targets,
    ) -> anyhow::Result<()> {
        // Unspendable account circuit values.
        pw.set_hash_target(targets.account_id, self.account_id.into())?;
        pw.set_target_arr(&targets.secret, &self.secret)?;

        Ok(())
    }
}

<<<<<<< HEAD
impl Default for UnspendableAccount {
    fn default() -> Self {
        let preimage =
            hex::decode("cd94df2e3c38a87f3e429b62af022dbe4363143811219d80037e8798b2ec9229")
                .unwrap();
        Self::new(&preimage)
    }
}

impl Default for UnspendableAccountInputs {
    fn default() -> Self {
        let preimage =
            hex::decode("cd94df2e3c38a87f3e429b62af022dbe4363143811219d80037e8798b2ec9229")
                .unwrap();
        Self::new(&preimage)
=======
pub mod test_helpers {
    use super::UnspendableAccount;

    /// An array of addresses generated from the Resoncance Node with `./resonance-node key resonance --scheme wormhole`.
    #[allow(dead_code)]
    pub const ADDRESSES: [&str; 5] = [
        "3af670a9aae5fa52ca14ab952a5d3dd80ffd97cf7fe4ec18febd6b6d48db9ff3",
        "8ae7f6db2098e39ef1156d4b8722c7a393480ee1711331a07217c7a8dd3f7424",
        "0cf7f0f8baf7a9ecca87a7496cc40d1b3e3be3bc773b84b079028f7ce689042a",
        "f41d2fd64d2d0e8e64a89cfe7e3402a46e0a52f8d89a09895dfb2e711fad617b",
        "4b7f14435f205b6d4449fde3132e80c35fcb059c83cc3e510f9b86061d247891",
    ];

    /// An array of secrets generated from the Resonance Node with `./resonance-node key resonance --scheme wormhole`.
    pub const SECRETS: [&str; 5] = [
        "3d2aa1def85521eca8de239acd6e124ce7830cff45e1d74f8b794e01ea5c29a1",
        "76d0c295490a8f7dd1047652cd91180bb54902c70c56a07df98dd03de5ff9280",
        "dd71a193c7676e4d606fee0d58b15044369b52ec306446c454e37388506dc960",
        "dda8f43788e46f64edef10b4aebfd1f17163d233afb54695a077bb68f0fe18ff",
        "1ea115b053fbc1aa8c162af6c5af24bf7978fe65b2c174b378f30fc1fc9fe222",
    ];

    impl Default for UnspendableAccount {
        fn default() -> Self {
            let preimage = hex::decode(SECRETS[0]).unwrap();
            Self::new(&preimage)
        }
    }
}

#[cfg(test)]
pub mod tests {
    use plonky2::{field::types::Field, plonk::proof::ProofWithPublicInputs};

    use super::{
        test_helpers::{ADDRESSES, SECRETS},
        UnspendableAccount, UnspendableAccountTargets,
    };
    use crate::circuit::{
        tests::{build_and_prove_test, setup_test_builder_and_witness},
        CircuitFragment, C, D, F,
    };
    use crate::codec::FieldElementCodec;
    use crate::utils::bytes_to_felts;

    fn run_test(
        unspendable_account: &UnspendableAccount,
    ) -> anyhow::Result<ProofWithPublicInputs<F, C, D>> {
        let (mut builder, mut pw) = setup_test_builder_and_witness(false);
        let targets = UnspendableAccountTargets::new(&mut builder);
        UnspendableAccount::circuit(&targets, &mut builder);

        unspendable_account.fill_targets(&mut pw, targets)?;
        build_and_prove_test(builder, pw)
    }

    #[test]
    fn build_and_verify_unspendable_account_proof() {
        let unspendable_account = UnspendableAccount::default();
        run_test(&unspendable_account).unwrap();
    }

    #[test]
    fn preimage_matches_right_address() {
        for (secret, address) in SECRETS.iter().zip(ADDRESSES) {
            let decoded_secret = hex::decode(secret).unwrap();
            let decoded_address = hex::decode(address).unwrap();
            // println!("secret: {} address: {} decoded_secret: {:?} decoded_address {:?}", secret, address, hex::encode(decoded_secret.clone()), hex::encode(decoded_address.clone()));
            let unspendable_account = UnspendableAccount::new(&decoded_secret);

            let address = bytes_to_felts(&decoded_address);
            assert_eq!(unspendable_account.account_id.to_vec(), address);
            let result = run_test(&unspendable_account);
            assert!(result.is_ok());
        }
    }

    #[test]
    fn preimage_does_not_match_wrong_address() {
        let (secret, wrong_address) = (SECRETS[0], ADDRESSES[1]);
        let decoded_secret = hex::decode(secret).unwrap();
        let mut unspendable_account = UnspendableAccount::new(&decoded_secret);

        // Override the correct hash with the wrong one.
        let wrong_hash = bytes_to_felts(&hex::decode(wrong_address).unwrap());
        unspendable_account.account_id = wrong_hash.try_into().unwrap();

        let result = run_test(&unspendable_account);
        assert!(result.is_err());
    }

    #[test]
    fn all_zero_preimage_is_valid_and_hashes() {
        let secret_bytes = vec![0u8; 32];
        let account = UnspendableAccount::new(&secret_bytes);
        assert!(!account.account_id.to_vec().iter().all(Field::is_zero));
>>>>>>> 156ab45c
    }
}<|MERGE_RESOLUTION|>--- conflicted
+++ resolved
@@ -26,12 +26,8 @@
 
 #[derive(Debug, PartialEq, Eq, Clone)]
 pub struct UnspendableAccount {
-<<<<<<< HEAD
     pub account_id: Digest,
-=======
-    account_id: Digest,
-    secret: Vec<F>,
->>>>>>> 156ab45c
+    pub secret: Vec<F>,
 }
 
 impl UnspendableAccount {
@@ -121,8 +117,8 @@
     fn from_field_elements(elements: &[F]) -> anyhow::Result<Self> {
         // Expected sizes
         let account_id_size = 4;
-        let preimage_size = 5; // 1 for salt + 4 for secret
-        let total_size = account_id_size + preimage_size; // 4 + 5 = 9
+        let secret_size = 4;
+        let total_size = account_id_size + secret_size;
 
         if elements.len() != total_size {
             return Err(anyhow::anyhow!(
@@ -140,11 +136,11 @@
         offset += account_id_size;
 
         // Deserialize preimage
-        let preimage = elements[offset..offset + preimage_size].to_vec();
+        let secret = elements[offset..offset + secret_size].to_vec();
 
         Ok(Self {
             account_id,
-            secret: preimage,
+            secret,
         })
     }
 }
@@ -202,7 +198,6 @@
     }
 }
 
-<<<<<<< HEAD
 impl Default for UnspendableAccount {
     fn default() -> Self {
         let preimage =
@@ -211,110 +206,3 @@
         Self::new(&preimage)
     }
 }
-
-impl Default for UnspendableAccountInputs {
-    fn default() -> Self {
-        let preimage =
-            hex::decode("cd94df2e3c38a87f3e429b62af022dbe4363143811219d80037e8798b2ec9229")
-                .unwrap();
-        Self::new(&preimage)
-=======
-pub mod test_helpers {
-    use super::UnspendableAccount;
-
-    /// An array of addresses generated from the Resoncance Node with `./resonance-node key resonance --scheme wormhole`.
-    #[allow(dead_code)]
-    pub const ADDRESSES: [&str; 5] = [
-        "3af670a9aae5fa52ca14ab952a5d3dd80ffd97cf7fe4ec18febd6b6d48db9ff3",
-        "8ae7f6db2098e39ef1156d4b8722c7a393480ee1711331a07217c7a8dd3f7424",
-        "0cf7f0f8baf7a9ecca87a7496cc40d1b3e3be3bc773b84b079028f7ce689042a",
-        "f41d2fd64d2d0e8e64a89cfe7e3402a46e0a52f8d89a09895dfb2e711fad617b",
-        "4b7f14435f205b6d4449fde3132e80c35fcb059c83cc3e510f9b86061d247891",
-    ];
-
-    /// An array of secrets generated from the Resonance Node with `./resonance-node key resonance --scheme wormhole`.
-    pub const SECRETS: [&str; 5] = [
-        "3d2aa1def85521eca8de239acd6e124ce7830cff45e1d74f8b794e01ea5c29a1",
-        "76d0c295490a8f7dd1047652cd91180bb54902c70c56a07df98dd03de5ff9280",
-        "dd71a193c7676e4d606fee0d58b15044369b52ec306446c454e37388506dc960",
-        "dda8f43788e46f64edef10b4aebfd1f17163d233afb54695a077bb68f0fe18ff",
-        "1ea115b053fbc1aa8c162af6c5af24bf7978fe65b2c174b378f30fc1fc9fe222",
-    ];
-
-    impl Default for UnspendableAccount {
-        fn default() -> Self {
-            let preimage = hex::decode(SECRETS[0]).unwrap();
-            Self::new(&preimage)
-        }
-    }
-}
-
-#[cfg(test)]
-pub mod tests {
-    use plonky2::{field::types::Field, plonk::proof::ProofWithPublicInputs};
-
-    use super::{
-        test_helpers::{ADDRESSES, SECRETS},
-        UnspendableAccount, UnspendableAccountTargets,
-    };
-    use crate::circuit::{
-        tests::{build_and_prove_test, setup_test_builder_and_witness},
-        CircuitFragment, C, D, F,
-    };
-    use crate::codec::FieldElementCodec;
-    use crate::utils::bytes_to_felts;
-
-    fn run_test(
-        unspendable_account: &UnspendableAccount,
-    ) -> anyhow::Result<ProofWithPublicInputs<F, C, D>> {
-        let (mut builder, mut pw) = setup_test_builder_and_witness(false);
-        let targets = UnspendableAccountTargets::new(&mut builder);
-        UnspendableAccount::circuit(&targets, &mut builder);
-
-        unspendable_account.fill_targets(&mut pw, targets)?;
-        build_and_prove_test(builder, pw)
-    }
-
-    #[test]
-    fn build_and_verify_unspendable_account_proof() {
-        let unspendable_account = UnspendableAccount::default();
-        run_test(&unspendable_account).unwrap();
-    }
-
-    #[test]
-    fn preimage_matches_right_address() {
-        for (secret, address) in SECRETS.iter().zip(ADDRESSES) {
-            let decoded_secret = hex::decode(secret).unwrap();
-            let decoded_address = hex::decode(address).unwrap();
-            // println!("secret: {} address: {} decoded_secret: {:?} decoded_address {:?}", secret, address, hex::encode(decoded_secret.clone()), hex::encode(decoded_address.clone()));
-            let unspendable_account = UnspendableAccount::new(&decoded_secret);
-
-            let address = bytes_to_felts(&decoded_address);
-            assert_eq!(unspendable_account.account_id.to_vec(), address);
-            let result = run_test(&unspendable_account);
-            assert!(result.is_ok());
-        }
-    }
-
-    #[test]
-    fn preimage_does_not_match_wrong_address() {
-        let (secret, wrong_address) = (SECRETS[0], ADDRESSES[1]);
-        let decoded_secret = hex::decode(secret).unwrap();
-        let mut unspendable_account = UnspendableAccount::new(&decoded_secret);
-
-        // Override the correct hash with the wrong one.
-        let wrong_hash = bytes_to_felts(&hex::decode(wrong_address).unwrap());
-        unspendable_account.account_id = wrong_hash.try_into().unwrap();
-
-        let result = run_test(&unspendable_account);
-        assert!(result.is_err());
-    }
-
-    #[test]
-    fn all_zero_preimage_is_valid_and_hashes() {
-        let secret_bytes = vec![0u8; 32];
-        let account = UnspendableAccount::new(&secret_bytes);
-        assert!(!account.account_id.to_vec().iter().all(Field::is_zero));
->>>>>>> 156ab45c
-    }
-}