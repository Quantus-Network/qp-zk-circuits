#[cfg(not(feature = "std"))]
use alloc::vec::Vec;
#[cfg(feature = "std")]
use std::vec::Vec;

use crate::circuit::F;
use plonky2::field::types::{Field, PrimeField64};

pub const FELTS_PER_U128: usize = 2;

pub fn u128_to_felts(num: u128) -> [F; FELTS_PER_U128] {
    let amount_high = F::from_noncanonical_u64((num >> 64) as u64);
    let amount_low = F::from_noncanonical_u64(num as u64);
    [amount_high, amount_low]
}

pub fn felts_to_u128(felts: Vec<F>) -> u128 {
    let amount_high: u128 = felts[0].0 as u128;
    let amount_low: u128 = felts[1].0 as u128;
    (amount_high << 64) | amount_low
}

// Encodes an 8-byte string into a single field element
pub fn string_to_felt(input: &str) -> F {
    // Convert string to UTF-8 bytes
    let bytes = input.as_bytes();

    let mut arr = [0u8; 8];
    arr[..bytes.len()].copy_from_slice(bytes);

    let num = u64::from_le_bytes(arr);
    F::from_noncanonical_u64(num)
}

/// Converts a given slice into its field element representation.
pub fn bytes_to_felts(input: &[u8]) -> Vec<F> {
    const BYTES_PER_ELEMENT: usize = 8;

    let mut field_elements: Vec<F> = Vec::new();
    for chunk in input.chunks(BYTES_PER_ELEMENT) {
        let mut bytes = [0u8; 8];
        bytes[..chunk.len()].copy_from_slice(chunk);
        // Convert the chunk to a field element.
        let value = u64::from_le_bytes(bytes);
        let field_element = F::from_noncanonical_u64(value);
        field_elements.push(field_element);
    }

    field_elements
}

/// Converts a given field element slice into its byte representation.
pub fn felts_to_bytes(input: &[F]) -> Vec<u8> {
    let mut bytes: Vec<u8> = Vec::new();

    for field_element in input {
        let value = field_element.to_noncanonical_u64();
        let value_bytes = value.to_le_bytes();
        bytes.extend_from_slice(&value_bytes);
    }

    bytes
<<<<<<< HEAD
=======
}

pub type Digest = [F; 4];

pub const BYTES_PER_FELT: usize = 8;
pub const HASH_NUM_FELTS: usize = 4;

/// Converts a fixed-size byte array into an array of field elements.
pub fn array_to_field_elements<const NUM_FELTS: usize>(input: &[u8]) -> [F; NUM_FELTS] {
    assert_eq!(
        input.len(),
        NUM_FELTS * BYTES_PER_FELT,
        "Invalid input length"
    );

    let mut result = [F::ZERO; NUM_FELTS];
    for (i, out) in result.iter_mut().enumerate().take(NUM_FELTS) {
        let offset = i * BYTES_PER_FELT;
        let mut bytes = [0u8; 8];
        bytes.copy_from_slice(&input[offset..offset + BYTES_PER_FELT]);
        let value = u64::from_le_bytes(bytes);
        *out = F::from_noncanonical_u64(value);
    }

    result
}

#[cfg(test)]
mod tests {
    use plonky2::field::types::Field64;

    use super::*;

    // Helper to create F from a u64 for concise test cases
    fn f(val: u64) -> F {
        F::from_noncanonical_u64(val)
    }

    #[test]
    fn test_u128_to_felts_to_u128_round_trip() {
        // Test cases: zero, small, large, max u128, and random values
        let test_cases = [
            0u128,
            1u128,
            0x1234567890abcdefu128,
            u128::MAX,
            (1u128 << 64) - 1,            // Max value for high part
            (1u128 << 64) | 0xabcdefu128, // Mixed high and low
        ];

        for num in test_cases {
            // u128 -> Vec<F>
            let felts = u128_to_felts(num);
            assert_eq!(felts.len(), 2, "Expected exactly two field elements");

            // Vec<F> -> u128
            let round_trip_num = felts_to_u128(felts.to_vec());

            // Check that the high and low parts match
            let expected_high = (num >> 64) as u64;
            let expected_low = num as u64;
            let expected = ((expected_high as u128) << 64) | (expected_low as u128);
            assert_eq!(
                round_trip_num, expected,
                "Round trip failed for input {}. Expected {}, got {}",
                num, expected, round_trip_num
            );
        }
    }

    #[test]
    fn test_felts_to_u128_to_felts_round_trip() {
        // Test cases: various field element pairs within the field order
        let test_cases = [
            (f(0), f(0)),
            (f(1), f(1)),
            (f(0x1234567890abcdef), f(0xabcdef1234567890)),
            (f(F::ORDER - 1), f(F::ORDER - 1)), // Max field element
            (f(0), f(F::ORDER - 1)),            // Zero high, max low
            (f(F::ORDER - 1), f(0)),            // Max high, zero low
        ];

        for (high, low) in test_cases {
            let felts = vec![high, low];

            // Vec<F> -> u128
            let num = felts_to_u128(felts.clone());

            // u128 -> Vec<F>
            let round_trip_felts = u128_to_felts(num);
            assert_eq!(
                round_trip_felts.to_vec(),
                felts,
                "Round trip failed for input {:?}. Got {:?}",
                felts,
                round_trip_felts
            );
        }
    }

    #[test]
    fn test_edge_cases() {
        // Test specific edge cases
        let num = u128::MAX;
        let felts = u128_to_felts(num);
        assert_eq!(felts.len(), 2);
        let result = felts_to_u128(felts.to_vec());
        let expected_high = (u128::MAX >> 64) as u64;
        let expected_low = u128::MAX as u64;
        let expected = ((expected_high as u128) << 64) | (expected_low as u128);
        assert_eq!(result, expected);

        // Test zero
        let num = 0u128;
        let felts = u128_to_felts(num);
        assert_eq!(felts.to_vec(), vec![f(0), f(0)]);
        let result = felts_to_u128(felts.to_vec());
        assert_eq!(result, 0);
    }
>>>>>>> 156ab45c
}<|MERGE_RESOLUTION|>--- conflicted
+++ resolved
@@ -7,6 +7,7 @@
 use plonky2::field::types::{Field, PrimeField64};
 
 pub const FELTS_PER_U128: usize = 2;
+pub type Digest = [F; 4];
 
 pub fn u128_to_felts(num: u128) -> [F; FELTS_PER_U128] {
     let amount_high = F::from_noncanonical_u64((num >> 64) as u64);
@@ -14,7 +15,7 @@
     [amount_high, amount_low]
 }
 
-pub fn felts_to_u128(felts: Vec<F>) -> u128 {
+pub fn felts_to_u128(felts: [F; 2]) -> u128 {
     let amount_high: u128 = felts[0].0 as u128;
     let amount_low: u128 = felts[1].0 as u128;
     (amount_high << 64) | amount_low
@@ -60,126 +61,4 @@
     }
 
     bytes
-<<<<<<< HEAD
-=======
-}
-
-pub type Digest = [F; 4];
-
-pub const BYTES_PER_FELT: usize = 8;
-pub const HASH_NUM_FELTS: usize = 4;
-
-/// Converts a fixed-size byte array into an array of field elements.
-pub fn array_to_field_elements<const NUM_FELTS: usize>(input: &[u8]) -> [F; NUM_FELTS] {
-    assert_eq!(
-        input.len(),
-        NUM_FELTS * BYTES_PER_FELT,
-        "Invalid input length"
-    );
-
-    let mut result = [F::ZERO; NUM_FELTS];
-    for (i, out) in result.iter_mut().enumerate().take(NUM_FELTS) {
-        let offset = i * BYTES_PER_FELT;
-        let mut bytes = [0u8; 8];
-        bytes.copy_from_slice(&input[offset..offset + BYTES_PER_FELT]);
-        let value = u64::from_le_bytes(bytes);
-        *out = F::from_noncanonical_u64(value);
-    }
-
-    result
-}
-
-#[cfg(test)]
-mod tests {
-    use plonky2::field::types::Field64;
-
-    use super::*;
-
-    // Helper to create F from a u64 for concise test cases
-    fn f(val: u64) -> F {
-        F::from_noncanonical_u64(val)
-    }
-
-    #[test]
-    fn test_u128_to_felts_to_u128_round_trip() {
-        // Test cases: zero, small, large, max u128, and random values
-        let test_cases = [
-            0u128,
-            1u128,
-            0x1234567890abcdefu128,
-            u128::MAX,
-            (1u128 << 64) - 1,            // Max value for high part
-            (1u128 << 64) | 0xabcdefu128, // Mixed high and low
-        ];
-
-        for num in test_cases {
-            // u128 -> Vec<F>
-            let felts = u128_to_felts(num);
-            assert_eq!(felts.len(), 2, "Expected exactly two field elements");
-
-            // Vec<F> -> u128
-            let round_trip_num = felts_to_u128(felts.to_vec());
-
-            // Check that the high and low parts match
-            let expected_high = (num >> 64) as u64;
-            let expected_low = num as u64;
-            let expected = ((expected_high as u128) << 64) | (expected_low as u128);
-            assert_eq!(
-                round_trip_num, expected,
-                "Round trip failed for input {}. Expected {}, got {}",
-                num, expected, round_trip_num
-            );
-        }
-    }
-
-    #[test]
-    fn test_felts_to_u128_to_felts_round_trip() {
-        // Test cases: various field element pairs within the field order
-        let test_cases = [
-            (f(0), f(0)),
-            (f(1), f(1)),
-            (f(0x1234567890abcdef), f(0xabcdef1234567890)),
-            (f(F::ORDER - 1), f(F::ORDER - 1)), // Max field element
-            (f(0), f(F::ORDER - 1)),            // Zero high, max low
-            (f(F::ORDER - 1), f(0)),            // Max high, zero low
-        ];
-
-        for (high, low) in test_cases {
-            let felts = vec![high, low];
-
-            // Vec<F> -> u128
-            let num = felts_to_u128(felts.clone());
-
-            // u128 -> Vec<F>
-            let round_trip_felts = u128_to_felts(num);
-            assert_eq!(
-                round_trip_felts.to_vec(),
-                felts,
-                "Round trip failed for input {:?}. Got {:?}",
-                felts,
-                round_trip_felts
-            );
-        }
-    }
-
-    #[test]
-    fn test_edge_cases() {
-        // Test specific edge cases
-        let num = u128::MAX;
-        let felts = u128_to_felts(num);
-        assert_eq!(felts.len(), 2);
-        let result = felts_to_u128(felts.to_vec());
-        let expected_high = (u128::MAX >> 64) as u64;
-        let expected_low = u128::MAX as u64;
-        let expected = ((expected_high as u128) << 64) | (expected_low as u128);
-        assert_eq!(result, expected);
-
-        // Test zero
-        let num = 0u128;
-        let felts = u128_to_felts(num);
-        assert_eq!(felts.to_vec(), vec![f(0), f(0)]);
-        let result = felts_to_u128(felts.to_vec());
-        assert_eq!(result, 0);
-    }
->>>>>>> 156ab45c
 }