--- conflicted
+++ resolved
@@ -1,18 +1,14 @@
-<<<<<<< HEAD
 #[cfg(not(feature = "std"))]
 use alloc::vec::Vec;
 #[cfg(feature = "std")]
 use std::vec::Vec;
 
-=======
 use crate::circuit::{C, D, F};
 use crate::codec::FieldElementCodec;
 use crate::nullifier::Nullifier;
 use crate::substrate_account::SubstrateAccount;
-use crate::test_helpers::{DEFAULT_FUNDING_ACCOUNT, DEFAULT_FUNDING_NONCE, DEFAULT_SECRET};
 use crate::unspendable_account::UnspendableAccount;
 use crate::utils::{felts_to_bytes, felts_to_u128};
->>>>>>> 156ab45c
 use anyhow::bail;
 use plonky2::plonk::proof::ProofWithPublicInputs;
 
@@ -28,6 +24,10 @@
 const ROOT_HASH_END_INDEX: usize = 10;
 const EXIT_ACCOUNT_START_INDEX: usize = 10;
 const EXIT_ACCOUNT_END_INDEX: usize = 14;
+pub const DEFAULT_SECRET: &str = "9aa84f99ef2de22e3070394176868df41d6a148117a36132d010529e19b018b7";
+pub const DEFAULT_FUNDING_NONCE: u32 = 0;
+pub const DEFAULT_FUNDING_ACCOUNT: &[u8] = &[10u8; 32];
+
 /// Inputs required to commit to the wormhole circuit.
 #[derive(Debug)]
 pub struct CircuitInputs {
@@ -91,7 +91,7 @@
             DEFAULT_FUNDING_ACCOUNT,
         );
         let funding_amount = felts_to_u128(
-            public_inputs[FUNDING_AMOUNT_START_INDEX..FUNDING_AMOUNT_END_INDEX].to_vec(),
+            <[F; 2]>::try_from(&public_inputs[FUNDING_AMOUNT_START_INDEX..FUNDING_AMOUNT_END_INDEX])?,
         );
         let root_hash: [u8; 32] =
             felts_to_bytes(&public_inputs[ROOT_HASH_START_INDEX..ROOT_HASH_END_INDEX])
