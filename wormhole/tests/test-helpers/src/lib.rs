--- conflicted
+++ resolved
@@ -38,15 +38,9 @@
 pub const DEFAULT_EXIT_ACCOUNT: [u8; 32] = [4u8; 32];
 
 impl TestInputs for CircuitInputs {
-<<<<<<< HEAD
-    fn test_inputs() -> Self {
-        let secret = hex::decode(DEFAULT_SECRET.trim()).unwrap();
-        let root_hash: [u8; 32] = hex::decode(DEFAULT_ROOT_HASH.trim())
-=======
     fn test_inputs_0() -> Self {
         let secret = hex::decode(DEFAULT_SECRETS[0].trim()).unwrap();
         let root_hash = hex::decode(DEFAULT_ROOT_HASHES[0].trim())
->>>>>>> 08ee6dca
             .unwrap()
             .as_slice()
             .try_into()
