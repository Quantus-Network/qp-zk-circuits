--- conflicted
+++ resolved
@@ -1,4 +1,3 @@
-<<<<<<< HEAD
 //! End-to-end wormhole transfer proof and values for public and private inputs:
 //!
 //! - Makes a transfer to a specified destination account.
@@ -6,9 +5,6 @@
 //! - Combines and passes the necessary inputs to the wormhole prover
 //! - Generate the proof for the wormhole transfer
 
-=======
-use plonky2::hash::poseidon2::Poseidon2Hash;
->>>>>>> d2992dd5
 use plonky2::plonk::circuit_data::CircuitConfig;
 use plonky2::plonk::proof::ProofWithPublicInputs;
 use qp_poseidon::PoseidonHasher;
@@ -23,12 +19,9 @@
 use subxt::ext::jsonrpsee::core::client::ClientT;
 use subxt::ext::jsonrpsee::rpc_params;
 use subxt::utils::{to_hex, AccountId32 as SubxtAccountId};
-use wormhole_circuit::inputs::{
-    BlockHeaderInputs, CircuitInputs, PrivateCircuitInputs, PublicCircuitInputs, DIGEST_LOGS_SIZE,
-};
+use wormhole_circuit::inputs::{CircuitInputs, PrivateCircuitInputs, PublicCircuitInputs};
 use wormhole_circuit::nullifier::Nullifier;
 use wormhole_prover::WormholeProver;
-<<<<<<< HEAD
 use zk_circuits_common::utils::{BytesDigest, Digest};
 
 use crate::utils::check_leaf;
@@ -126,20 +119,11 @@
     println!("state root {:?}", header.state_root.clone());
     let state_root = BytesDigest::try_from(header.state_root.as_bytes())?;
     let parent_hash = BytesDigest::try_from(header.parent_hash.as_bytes())?;
-    let extrinsics_root = BytesDigest::try_from(header.extrinsics_root.as_bytes())?;
     let block_number = header.number;
-    let block_hash = block_hash;
-    let parent_hash = parent_hash;
-    let digest_logs: [u8; DIGEST_LOGS_SIZE] = header
-        .digest
-        .encode()
-        .try_into()
-        .expect("Digest logs size len issue; qed");
-
     println!("Assembling circuit inputs...");
-    let secret = [1u8; 32];
+    let secret: BytesDigest = [1u8; 32].try_into()?;
     let unspendable_account =
-        wormhole_circuit::unspendable_account::UnspendableAccount::from_secret(&secret).account_id;
+        wormhole_circuit::unspendable_account::UnspendableAccount::from_secret(secret).account_id;
 
     let (_, last_idx) = check_leaf(
         &transfer_proof_hash,
@@ -152,36 +136,6 @@
         hex::encode(header.state_root.0),
         last_idx,
     )?;
-=======
-use zk_circuits_common::utils::{digest_felts_to_bytes, u128_to_felts, u64_to_felts, BytesDigest};
-
-fn main() -> anyhow::Result<()> {
-    // Create inputs. In practice, each input would be gathered from the real node.
-    let funding_account = SubstrateAccount::new(&[
-        226, 124, 203, 9, 80, 60, 124, 205, 165, 5, 178, 216, 195, 15, 149, 38, 116, 1, 238, 133,
-        181, 154, 106, 17, 41, 228, 118, 179, 82, 141, 225, 76,
-    ])?; // Alice's dev account
-    let secret = BytesDigest::try_from([1u8; 32]).unwrap();
-    let unspendable_account = UnspendableAccount::from_secret(secret).account_id;
-    let funding_amount = 1_000_000_000_000u128;
-    let transfer_count = 0u64;
-
-    let mut leaf_inputs_felts = Vec::new();
-    leaf_inputs_felts.extend(&u64_to_felts(transfer_count));
-    leaf_inputs_felts.extend_from_slice(&funding_account.0);
-    leaf_inputs_felts.extend_from_slice(&unspendable_account);
-    leaf_inputs_felts.extend_from_slice(&u128_to_felts(funding_amount));
-    let leaf_inputs_hash = Poseidon2Hash::hash_no_pad(&leaf_inputs_felts);
-    let root_hash = digest_felts_to_bytes(leaf_inputs_hash.elements);
-
-    let exit_account_id = 8226349481601990196u64;
-    let exit_account_bytes = exit_account_id.to_le_bytes();
-    // pad with 0 bytes to make it 32 bytes long
-    let mut exit_account_bytes = exit_account_bytes.to_vec();
-    exit_account_bytes.resize(32, 0);
-
-    let exit_account = SubstrateAccount::new(&exit_account_bytes)?;
->>>>>>> d2992dd5
 
     let inputs = CircuitInputs {
         private: PrivateCircuitInputs {
@@ -190,26 +144,16 @@
             funding_account: BytesDigest::try_from(alice_account.as_ref() as &[u8])?,
             storage_proof: processed_storage_proof,
             unspendable_account: Digest::from(unspendable_account).into(),
-            block_header: BlockHeaderInputs {
-                block_hash: BytesDigest::try_from(block_hash.as_ref())?,
-                parent_hash,
-                block_number: block_number as u32,
-                state_root,
-                extrinsics_root,
-                digest_logs,
-            },
+            block_header: header.encode().try_into().expect("block header size; qed"),
+            state_root,
         },
         public: PublicCircuitInputs {
             funding_amount,
-<<<<<<< HEAD
-            nullifier: Nullifier::from_preimage(&secret, 0).hash.into(),
+            nullifier: Nullifier::from_preimage(secret, 0).hash.into(),
             exit_account: BytesDigest::try_from(dest_account_id.as_ref() as &[u8])?,
             block_hash: BytesDigest::try_from(block_hash.as_ref())?,
-=======
-            nullifier: Nullifier::from_preimage(secret, 0).hash.into(),
-            root_hash,
-            exit_account: (*exit_account).into(),
->>>>>>> d2992dd5
+            parent_hash,
+            block_number,
         },
     };
 
