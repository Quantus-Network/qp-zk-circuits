--- conflicted
+++ resolved
@@ -18,11 +18,8 @@
 use sp_core::{Hasher, H256};
 use std::str::FromStr;
 use subxt::backend::legacy::rpc_methods::{Bytes, ReadProof};
-<<<<<<< HEAD
 use subxt::blocks::Block;
 use subxt::config::substrate::SubstrateHeader;
-=======
->>>>>>> 317ab26e
 use subxt::ext::codec::Encode;
 use subxt::ext::jsonrpsee::core::client::ClientT;
 use subxt::ext::jsonrpsee::rpc_params;
@@ -97,17 +94,9 @@
         .into_iter()
         .map(|s| Bytes(hex::decode(s.trim_start_matches("0x")).unwrap()))
         .collect();
-<<<<<<< HEAD
 
     let processed_storage_proof =
         utils::prepare_proof_for_circuit(proof_bytes, inputs.state_root_hex)?;
-=======
-    let processed_storage_proof = utils::prepare_proof_for_circuit(
-        proof_bytes,
-        inputs.state_root_hex.clone(),
-        inputs.last_idx,
-    )?;
->>>>>>> 317ab26e
 
     println!("Assembling circuit inputs...");
     let secret =
@@ -125,12 +114,9 @@
             .map_err(|_| anyhow!("Invalid dest account length"))?
     );
     let block_hash = H256::from_str(&inputs.block_hash_hex).map_err(|e| anyhow!(e))?;
-<<<<<<< HEAD
     let header_bytes_vec = hex::decode(inputs.header_hex).expect("valid header bytes; qed");
     let mut header_bytes_slice = &header_bytes_vec[..];
     let header = SubstrateHeader::<u32, SubxtPoseidonHasher>::decode(&mut header_bytes_slice)?;
-=======
->>>>>>> 317ab26e
 
     let circuit_inputs = CircuitInputs {
         private: PrivateCircuitInputs {
@@ -139,16 +125,8 @@
             funding_account: BytesDigest::try_from(alice_account.as_ref() as &[u8])?,
             storage_proof: processed_storage_proof,
             unspendable_account: Digest::from(unspendable_account).into(),
-<<<<<<< HEAD
             block_header: header_bytes_vec.try_into().expect("valid header bytes; qed"),
             state_root: BytesDigest::try_from(&header.state_root.0[..])?,
-=======
-            state_root: BytesDigest::try_from(&hex::decode(inputs.state_root_hex)?[..])?,
-            extrinsics_root: BytesDigest::try_from(&hex::decode(inputs.extrinsics_root_hex)?[..])?,
-            digest: hex::decode(inputs.digest_hex)?[..]
-                .try_into()
-                .expect("digest size; qed"),
->>>>>>> 317ab26e
         },
         public: PublicCircuitInputs {
             funding_amount: inputs.funding_amount,
