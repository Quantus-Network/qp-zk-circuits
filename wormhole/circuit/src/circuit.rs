//! Wormhole Circuit.
//!
//! This module defines the zero-knowledge circuit for the Wormhole protocol.
#[cfg(not(feature = "std"))]
use alloc::vec::Vec;
use plonky2::{
    plonk::circuit_data::CircuitData,
    plonk::config::PoseidonGoldilocksConfig,
    util::serialization::{DefaultGateSerializer, DefaultGeneratorSerializer},
};
use zk_circuits_common::circuit::{C, D, F};

pub fn circuit_data_to_bytes(
    data: &CircuitData<F, C, D>,
) -> Result<Vec<u8>, plonky2::util::serialization::IoError> {
    let gate_serializer = DefaultGateSerializer;
    let generator_serializer = DefaultGeneratorSerializer::<PoseidonGoldilocksConfig, D> {
        _phantom: Default::default(),
    };
    data.to_bytes(&gate_serializer, &generator_serializer)
}

pub fn circuit_data_from_bytes(
    bytes: &[u8],
) -> Result<CircuitData<F, C, D>, plonky2::util::serialization::IoError> {
    let gate_serializer = DefaultGateSerializer;
    let generator_serializer = DefaultGeneratorSerializer::<PoseidonGoldilocksConfig, D> {
        _phantom: Default::default(),
    };
    CircuitData::from_bytes(bytes, &gate_serializer, &generator_serializer)
}

#[cfg(feature = "std")]
mod circuit_logic {
    use crate::nullifier::{Nullifier, NullifierTargets};
    use crate::storage_proof::{StorageProof, StorageProofTargets};
    use crate::substrate_account::{ExitAccountTargets, SubstrateAccount};
    use crate::unspendable_account::{UnspendableAccount, UnspendableAccountTargets};
    use plonky2::{
        plonk::circuit_data::{CircuitData, ProverCircuitData, VerifierCircuitData},
        plonk::{circuit_builder::CircuitBuilder, circuit_data::CircuitConfig},
    };
    use zk_circuits_common::circuit::{CircuitFragment, C, D, F};

    #[derive(Debug, Clone)]
    pub struct CircuitTargets {
        pub nullifier: NullifierTargets,
        pub unspendable_account: UnspendableAccountTargets,
        pub storage_proof: StorageProofTargets,
        pub exit_account: ExitAccountTargets,
    }

    impl CircuitTargets {
        pub fn new(builder: &mut CircuitBuilder<F, D>) -> Self {
            Self {
                nullifier: NullifierTargets::new(builder),
                unspendable_account: UnspendableAccountTargets::new(builder),
                storage_proof: StorageProofTargets::new(builder),
                exit_account: ExitAccountTargets::new(builder),
            }
        }
    }

    pub struct WormholeCircuit {
        builder: CircuitBuilder<F, D>,
        targets: CircuitTargets,
    }

    impl Default for WormholeCircuit {
        fn default() -> Self {
            let config = CircuitConfig::standard_recursion_zk_config();
            Self::new(config)
        }
    }

    impl WormholeCircuit {
        pub fn new(config: CircuitConfig) -> Self {
            let mut builder = CircuitBuilder::<F, D>::new(config);

            // Setup targets
            let targets = CircuitTargets::new(&mut builder);

            // Setup circuits.
            Nullifier::circuit(&targets.nullifier, &mut builder);
            UnspendableAccount::circuit(&targets.unspendable_account, &mut builder);
            StorageProof::circuit(&targets.storage_proof, &mut builder);
            SubstrateAccount::circuit(&targets.exit_account, &mut builder);

<<<<<<< HEAD
            Self { builder, targets }
        }
=======
        // Ensure that shared inputs to each fragment are the same.
        connect_shared_targets(&targets, &mut builder);

        Self { builder, targets }
    }
>>>>>>> b68535f9

        pub fn targets(&self) -> CircuitTargets {
            self.targets.clone()
        }

        pub fn build_circuit(self) -> CircuitData<F, C, D> {
            self.builder.build()
        }

        pub fn build_prover(self) -> ProverCircuitData<F, C, D> {
            self.builder.build_prover()
        }

        pub fn build_verifier(self) -> VerifierCircuitData<F, C, D> {
            self.builder.build_verifier()
        }
    }
}

<<<<<<< HEAD
#[cfg(feature = "std")]
pub use circuit_logic::*;
=======
fn connect_shared_targets(targets: &CircuitTargets, builder: &mut CircuitBuilder<F, D>) {
    // Secret.
    for (&a, &b) in targets
        .nullifier
        .secret
        .iter()
        .zip(&targets.unspendable_account.secret)
    {
        builder.connect(a, b);
    }

    // Transfer count.
    builder.connect(
        targets.storage_proof.leaf_inputs.transfer_count,
        targets.nullifier.transfer_count,
    );
}
>>>>>>> b68535f9
<|MERGE_RESOLUTION|>--- conflicted
+++ resolved
@@ -31,7 +31,7 @@
 }
 
 #[cfg(feature = "std")]
-mod circuit_logic {
+pub mod circuit_logic {
     use crate::nullifier::{Nullifier, NullifierTargets};
     use crate::storage_proof::{StorageProof, StorageProofTargets};
     use crate::substrate_account::{ExitAccountTargets, SubstrateAccount};
@@ -86,16 +86,11 @@
             StorageProof::circuit(&targets.storage_proof, &mut builder);
             SubstrateAccount::circuit(&targets.exit_account, &mut builder);
 
-<<<<<<< HEAD
+            // Ensure that shared inputs to each fragment are the same.
+            connect_shared_targets(&targets, &mut builder);
+
             Self { builder, targets }
         }
-=======
-        // Ensure that shared inputs to each fragment are the same.
-        connect_shared_targets(&targets, &mut builder);
-
-        Self { builder, targets }
-    }
->>>>>>> b68535f9
 
         pub fn targets(&self) -> CircuitTargets {
             self.targets.clone()
@@ -113,27 +108,23 @@
             self.builder.build_verifier()
         }
     }
-}
 
-<<<<<<< HEAD
-#[cfg(feature = "std")]
-pub use circuit_logic::*;
-=======
-fn connect_shared_targets(targets: &CircuitTargets, builder: &mut CircuitBuilder<F, D>) {
-    // Secret.
-    for (&a, &b) in targets
-        .nullifier
-        .secret
-        .iter()
-        .zip(&targets.unspendable_account.secret)
-    {
-        builder.connect(a, b);
+    fn connect_shared_targets(targets: &CircuitTargets, builder: &mut CircuitBuilder<F, D>) {
+        // Secret.
+        for (&a, &b) in targets
+            .nullifier
+            .secret
+            .iter()
+            .zip(&targets.unspendable_account.secret)
+        {
+            builder.connect(a, b);
+        }
+
+        // Transfer count.
+        builder.connect(
+            targets.storage_proof.leaf_inputs.transfer_count,
+            targets.nullifier.transfer_count,
+        );
     }
 
-    // Transfer count.
-    builder.connect(
-        targets.storage_proof.leaf_inputs.transfer_count,
-        targets.nullifier.transfer_count,
-    );
 }
->>>>>>> b68535f9
